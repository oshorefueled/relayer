package cmd

import (
	"encoding/json"
	"fmt"
	"strconv"
	"strings"

	"github.com/cosmos/cosmos-sdk/client/flags"
	"github.com/cosmos/cosmos-sdk/x/auth"
	tmclient "github.com/cosmos/cosmos-sdk/x/ibc/07-tendermint/types"
        "github.com/iqlusioninc/relayer/relayer"
	"github.com/spf13/cobra"
	"github.com/spf13/viper"
	tmtypes "github.com/tendermint/tendermint/types"
)

func init() {
	queryCmd.AddCommand(queryAccountCmd())
	queryCmd.AddCommand(queryBalanceCmd())
	queryCmd.AddCommand(queryHeaderCmd())
	queryCmd.AddCommand(queryNodeStateCmd())
	queryCmd.AddCommand(queryClientCmd())
	queryCmd.AddCommand(queryClientsCmd())
	queryCmd.AddCommand(queryConnection())
	queryCmd.AddCommand(queryConnections())
	queryCmd.AddCommand(queryConnectionsUsingClient())
	queryCmd.AddCommand(queryChannel())
	queryCmd.AddCommand(queryChannels())
	queryCmd.AddCommand(queryNextSeqRecv())
	queryCmd.AddCommand(queryPacketCommitment())
	queryCmd.AddCommand(queryPacketAck())
	queryCmd.AddCommand(queryTxs())
	queryCmd.AddCommand(queryTx())
}

var eventFormat = "{eventType}.{eventAttribute}={value}"

// queryCmd represents the chain command
var queryCmd = &cobra.Command{
	Use:     "query",
	Aliases: []string{"q"},
	Short:   "query functionality for configured chains",
}

func queryTx() *cobra.Command {
	cmd := &cobra.Command{
		Use:   "tx [chain-id] [tx-hash]",
		Short: "query transactions by the events they produce",
		Args:  cobra.ExactArgs(2),
		RunE: func(cmd *cobra.Command, args []string) error {
			chain, err := config.Chains.Get(args[0])
			if err != nil {
				return err
			}

			txs, err := chain.QueryTx(args[1])
			if err != nil {
				return err
			}

			return queryOutput(txs, chain, cmd)
		},
	}
	return outputFlags(cmd)
}

func queryTxs() *cobra.Command {
	cmd := &cobra.Command{
		Use:   "txs [chain-id] [events]",
		Short: "query transactions by the events they produce",
		Args:  cobra.ExactArgs(2),
		RunE: func(cmd *cobra.Command, args []string) error {
			chain, err := config.Chains.Get(args[0])
			if err != nil {
				return err
			}

			events, err := parseEvents(args[1])
			if err != nil {
				return err
			}

			h, err := chain.UpdateLiteWithHeader()
			if err != nil {
				return err
			}

			txs, err := chain.QueryTxs(h.GetHeight(), viper.GetInt(flags.FlagPage), viper.GetInt(flags.FlagLimit), events)
			if err != nil {
				return err
			}

			return queryOutput(txs, chain, cmd)
		},
	}
	return outputFlags(paginationFlags(cmd))
}

func parseEvents(e string) ([]string, error) {
	eventsStr := strings.Trim(e, "'")
	var events []string
	if strings.Contains(eventsStr, "&") {
		events = strings.Split(eventsStr, "&")
	} else {
		events = append(events, eventsStr)
	}

	var tmEvents []string

	for _, event := range events {
		if !strings.Contains(event, "=") {
			return []string{}, fmt.Errorf("invalid event; event %s should be of the format: %s", event, eventFormat)
		} else if strings.Count(event, "=") > 1 {
			return []string{}, fmt.Errorf("invalid event; event %s should be of the format: %s", event, eventFormat)
		}

		tokens := strings.Split(event, "=")
		if tokens[0] == tmtypes.TxHeightKey {
			event = fmt.Sprintf("%s=%s", tokens[0], tokens[1])
		} else {
			event = fmt.Sprintf("%s='%s'", tokens[0], tokens[1])
		}

		tmEvents = append(tmEvents, event)
	}
	return tmEvents, nil
}

func queryAccountCmd() *cobra.Command {
	cmd := &cobra.Command{
		Use:     "account [chain-id]",
		Aliases: []string{"acc"},
		Short:   "Use configured RPC client to fetch the account data of the relayer account",
		Args:    cobra.ExactArgs(1),
		RunE: func(cmd *cobra.Command, args []string) error {
			chain, err := config.Chains.Get(args[0])
			if err != nil {
				return err
			}

			addr, err := chain.GetAddress()
			if err != nil {
				return err
			}

			acc, err := auth.NewAccountRetriever(chain.Cdc, chain).GetAccount(addr)
			if err != nil {
				return err
			}

			return queryOutput(acc, chain, cmd)
		},
	}
	return outputFlags(cmd)
}

func queryBalanceCmd() *cobra.Command {
	cmd := &cobra.Command{
		Use:     "balance [chain-id] [[key-name]]",
		Aliases: []string{"bal"},
		Short:   "Use configured RPC client to fetch the account balance of the relayer account, or pass in an optional second arg to fetch balance from a configured key",
		Args:    cobra.RangeArgs(1, 2),
		RunE: func(cmd *cobra.Command, args []string) error {
			chain, err := config.Chains.Get(args[0])
			if err != nil {
				return err
			}

			jsn, err := cmd.Flags().GetBool(flagJSON)
			if err != nil {
				return err
			}

			var keyName string
			if len(args) == 2 {
				keyName = args[1]
			}

			coins, err := chain.QueryBalance(keyName)
			if err != nil {
				return err
			}

			var out string
			if jsn {
				byt, err := json.Marshal(coins)
				if err != nil {
					return err
				}
				out = string(byt)
			} else {
				out = coins.String()
			}

			fmt.Println(out)
			return nil
		},
	}
	return jsonFlag(cmd)
}

func queryHeaderCmd() *cobra.Command {
	cmd := &cobra.Command{
		Use:     "header [chain-id] [height]",
		Aliases: []string{"hdr"},
		Short:   "Use configured RPC client to fetch a header at a given height from a configured chain",
		Args:    cobra.RangeArgs(1, 2),
		RunE: func(cmd *cobra.Command, args []string) error {
			chain, err := config.Chains.Get(args[0])
			if err != nil {
				return err
			}

			var header *tmclient.Header

			switch len(args) {
			case 1:
				header, err = chain.QueryLatestHeader()
				if err != nil {
					return err
				}
			case 2:
				var height int64
				height, err = strconv.ParseInt(args[1], 10, 64) //convert to int64
				if err != nil {
					return err
				}

				if height == 0 {
					height, err = chain.QueryLatestHeight()
					if err != nil {
						return err
					}

					if height == -1 {
						return relayer.ErrLiteNotInitialized
					}
				}

				header, err = chain.QueryHeaderAtHeight(height)
				if err != nil {
					return err
				}

			}

			if viper.GetBool(flagFlags) {
				fmt.Printf("-x %x --height %d", header.SignedHeader.Hash(), header.Header.Height)
				return nil
			}

			return queryOutput(header, chain, cmd)
		},
	}

	return flagsFlag(outputFlags(cmd))
}

// GetCmdQueryConsensusState defines the command to query the consensus state of
// the chain as defined in https://github.com/cosmos/ics/tree/master/spec/ics-002-client-semantics#query
func queryNodeStateCmd() *cobra.Command {
	cmd := &cobra.Command{
		Use:   "node-state [chain-id] [height]",
		Short: "Query the consensus state of a client at a given height, or at latest height if height is not passed",
		Args:  cobra.RangeArgs(1, 2),
		RunE: func(cmd *cobra.Command, args []string) error {
			chain, err := config.Chains.Get(args[0])
			if err != nil {
				return err
			}

			var height int64
			switch len(args) {
			case 1:
				height, err = chain.QueryLatestHeight()
				if err != nil {
					return err
				}
			case 2:
				height, err = strconv.ParseInt(args[1], 10, 64)
				if err != nil {
					fmt.Println("invalid height, defaulting to latest:", args[1])
					height = 0
				}
			}

			csRes, err := chain.QueryConsensusState(height)
			if err != nil {
				return err
			}

			return queryOutput(csRes, chain, cmd)
		},
	}

	return outputFlags(cmd)
}

func queryClientCmd() *cobra.Command {
	cmd := &cobra.Command{
		Use:     "client [chain-id] [client-id]",
		Aliases: []string{"clnt"},
		Short:   "Query the client for a counterparty chain",
		Args:    cobra.ExactArgs(2),
		RunE: func(cmd *cobra.Command, args []string) error {
			chain, err := config.Chains.Get(args[0])
			if err != nil {
				return err
			}

			if err = chain.AddPath(args[1], dcon, dcha, dpor); err != nil {
				return err
			}

			res, err := chain.QueryClientState()
			if err != nil {
				return err
			}

			return queryOutput(res, chain, cmd)
		},
	}

	return outputFlags(cmd)
}

func queryClientsCmd() *cobra.Command {
	cmd := &cobra.Command{
		Use:     "clients [chain-id]",
		Aliases: []string{"clnts"},
		Short:   "Query the client for a counterparty chain",
		Args:    cobra.ExactArgs(1),
		RunE: func(cmd *cobra.Command, args []string) error {
			chain, err := config.Chains.Get(args[0])
			if err != nil {
				return err
			}

			res, err := chain.QueryClients(viper.GetInt(flags.FlagPage), viper.GetInt(flags.FlagLimit))
			if err != nil {
				return err
			}

			return queryOutput(res, chain, cmd)
		},
	}

	return outputFlags(paginationFlags(cmd))
}

func queryConnections() *cobra.Command {
	cmd := &cobra.Command{
		Use:     "connections [chain-id]",
		Aliases: []string{"conns"},
		Short:   "Query for all connections on a given chain",
		Args:    cobra.ExactArgs(1),
		RunE: func(cmd *cobra.Command, args []string) error {
			chain, err := config.Chains.Get(args[0])
			if err != nil {
				return err
			}

			res, err := chain.QueryConnections(viper.GetInt(flags.FlagPage), viper.GetInt(flags.FlagLimit))
			if err != nil {
				return err
			}

			return queryOutput(res, chain, cmd)
		},
	}

	return outputFlags(paginationFlags(cmd))
}

func queryConnectionsUsingClient() *cobra.Command {
	cmd := &cobra.Command{
		Use:     "client-connections [chain-id] [client-id]",
		Aliases: []string{"clnt-conns"},
		Short:   "Query the client for a counterparty chain",
		Args:    cobra.ExactArgs(2),
		RunE: func(cmd *cobra.Command, args []string) error {
			chain, err := config.Chains.Get(args[0])
			if err != nil {
				return err
			}

			if err := chain.AddPath(args[1], dcon, dcha, dpor); err != nil {
				return err
			}

			height, err := chain.QueryLatestHeight()
			if err != nil {
				return err
			}

			res, err := chain.QueryConnectionsUsingClient(height)
			if err != nil {
				return err
			}

			return queryOutput(res.ConnectionPaths, chain, cmd)
		},
	}

	return outputFlags(paginationFlags(cmd))
}

func queryConnection() *cobra.Command {
	cmd := &cobra.Command{
<<<<<<< HEAD
		Use:   "connection [chain-id] [connection-id]",
		Short: "Query the chain for the connection specified by connection-id",
		Args:  cobra.ExactArgs(2),
=======
		Use:     "connection [chain-id] [connection-id]",
		Aliases: []string{"conn"},
		Short:   "Query the client for a counterparty chain",
		Args:    cobra.ExactArgs(2),
>>>>>>> 94f4e376
		RunE: func(cmd *cobra.Command, args []string) error {
			chain, err := config.Chains.Get(args[0])
			if err != nil {
				return err
			}

			if err := chain.AddPath(dcli, args[1], dcon, dpor); err != nil {
				return err
			}

			height, err := chain.QueryLatestHeight()
			if err != nil {
				return err
			}

			res, err := chain.QueryConnection(height)
			if err != nil {
				return err
			}

			return queryOutput(res, chain, cmd)
		},
	}

	return outputFlags(paginationFlags(cmd))
}

func queryChannel() *cobra.Command {
	cmd := &cobra.Command{
		Use:     "channel [chain-id] [channel-id] [port-id]",
		Aliases: []string{"chan"},
		Short:   "Query the client for a counterparty chain",
		Args:    cobra.ExactArgs(3),
		RunE: func(cmd *cobra.Command, args []string) error {
			chain, err := config.Chains.Get(args[0])
			if err != nil {
				return err
			}

			if err = chain.AddPath(dcli, dcon, args[1], args[2]); err != nil {
				return err
			}

			height, err := chain.QueryLatestHeight()
			if err != nil {
				return err
			}

			res, err := chain.QueryChannel(height)
			if err != nil {
				return err
			}

			return queryOutput(res, chain, cmd)
		},
	}

	return outputFlags(paginationFlags(cmd))
}

func queryChannels() *cobra.Command {
	cmd := &cobra.Command{
		Use:     "channels [chain-id]",
		Aliases: []string{"chans"},
		Short:   "Query for all channels on a given chain",
		Args:    cobra.ExactArgs(1),
		RunE: func(cmd *cobra.Command, args []string) error {
			chain, err := config.Chains.Get(args[0])
			if err != nil {
				return err
			}

			res, err := chain.QueryChannels(viper.GetInt(flags.FlagPage), viper.GetInt(flags.FlagLimit))
			if err != nil {
				return err
			}

			return queryOutput(res, chain, cmd)
		},
	}

	return outputFlags(paginationFlags(cmd))
}

func queryNextSeqRecv() *cobra.Command {
	cmd := &cobra.Command{
		Use:   "seq-send [chain-id] [channel-id] [port-id]",
		Short: "Query the next sequence send for a given channel",
		Args:  cobra.ExactArgs(3),
		RunE: func(cmd *cobra.Command, args []string) error {
			chain, err := config.Chains.Get(args[0])
			if err != nil {
				return err
			}

			if err = chain.AddPath(dcli, dcon, args[1], args[2]); err != nil {
				return err
			}

			height, err := chain.QueryLatestHeight()
			if err != nil {
				return err
			}

			res, err := chain.QueryNextSeqRecv(height)
			if err != nil {
				return err
			}

			return queryOutput(res, chain, cmd)
		},
	}

	return outputFlags(paginationFlags(cmd))
}

func queryPacketCommitment() *cobra.Command {
	cmd := &cobra.Command{
		Use:   "packet-commit [chain-id] [channel-id] [port-id] [seq]",
		Short: "Query the commitment for a given packet",
		Args:  cobra.ExactArgs(4),
		RunE: func(cmd *cobra.Command, args []string) error {
			chain, err := config.Chains.Get(args[0])
			if err != nil {
				return err
			}

			if err = chain.AddPath(dcli, dcon, args[1], args[2]); err != nil {
				return err
			}

			height, err := chain.QueryLatestHeight()
			if err != nil {
				return err
			}

			seq, err := strconv.ParseInt(args[3], 10, 64)
			if err != nil {
				return err
			}

			res, err := chain.QueryPacketCommitment(height, seq)
			if err != nil {
				return err
			}

			return queryOutput(res, chain, cmd)
		},
	}

	return outputFlags(paginationFlags(cmd))
}

func queryPacketAck() *cobra.Command {
	cmd := &cobra.Command{
		Use:   "packet-ack [chain-id] [channel-id] [port-id] [seq]",
		Short: "Query the commitment for a given packet",
		Args:  cobra.ExactArgs(4),
		RunE: func(cmd *cobra.Command, args []string) error {
			chain, err := config.Chains.Get(args[0])
			if err != nil {
				return err
			}

			if err = chain.AddPath(dcli, dcon, args[1], args[2]); err != nil {
				return err
			}

			height, err := chain.QueryLatestHeight()
			if err != nil {
				return err
			}

			seq, err := strconv.ParseInt(args[3], 10, 64)
			if err != nil {
				return err
			}

			res, err := chain.QueryPacketAck(height, seq)
			if err != nil {
				return err
			}

			return queryOutput(res, chain, cmd)
		},
	}

	return outputFlags(paginationFlags(cmd))
}

func queryOutput(res interface{}, chain *relayer.Chain, cmd *cobra.Command) error {
	text, err := cmd.Flags().GetBool("text")
	if err != nil {
		panic(err)
	}

	indent, err := cmd.Flags().GetBool("indent")
	if err != nil {
		panic(err)
	}
	return chain.Print(res, text, indent)
}

func getPrintingFlags(cmd *cobra.Command) (text, indent bool) {
	var err error
	text, err = cmd.Flags().GetBool("text")
	if err != nil {
		panic(err)
	}

	indent, err = cmd.Flags().GetBool("indent")
	if err != nil {
		panic(err)
	}
	return
}<|MERGE_RESOLUTION|>--- conflicted
+++ resolved
@@ -408,16 +408,10 @@
 
 func queryConnection() *cobra.Command {
 	cmd := &cobra.Command{
-<<<<<<< HEAD
-		Use:   "connection [chain-id] [connection-id]",
-		Short: "Query the chain for the connection specified by connection-id",
-		Args:  cobra.ExactArgs(2),
-=======
 		Use:     "connection [chain-id] [connection-id]",
 		Aliases: []string{"conn"},
-		Short:   "Query the client for a counterparty chain",
+		Short: "Query the chain for the connection specified by connection-id",
 		Args:    cobra.ExactArgs(2),
->>>>>>> 94f4e376
 		RunE: func(cmd *cobra.Command, args []string) error {
 			chain, err := config.Chains.Get(args[0])
 			if err != nil {
